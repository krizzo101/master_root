--- conflicted
+++ resolved
@@ -409,7 +409,6 @@
 .pytest_cache/
 htmlcov/
 
-<<<<<<< HEAD
 # OS generated files
 .DS_Store
 .DS_Store?
@@ -435,9 +434,4 @@
 results_*/
 output_*/
 generated_*/
-temp_*/
-=======
-intake/
-.archive/
-apps/ACCF
->>>>>>> b8f853be
+temp_*/