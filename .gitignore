--- conflicted
+++ resolved
@@ -335,21 +335,18 @@
 
 # System files
 .DS_Store
-<<<<<<< HEAD
-Thumbs.db.cursor/mcp.json
-
-intake/
-.archive/
-=======
 Thumbs.db
+.cursor/mcp.json
 
 # Project intake directories (exclude from project intelligence)
 intake/
+
+# Archive directories
+.archive/
 
 # Project intelligence cache
 .proj-intel/
 .cursor/project_intelligence_cache/
 
 # genFileMap directories
-.genfilemap/
->>>>>>> 59de4000
+.genfilemap/