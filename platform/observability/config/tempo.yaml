--- conflicted
+++ resolved
@@ -22,23 +22,4 @@
     wal:
       path: /tmp/tempo/wal
     local:
-<<<<<<< HEAD
-      path: /tmp/tempo/blocks
-
-metrics_generator:
-  registry:
-    external_labels:
-      source: tempo
-      cluster: opsvi
-  storage:
-    path: /tmp/tempo/generator/wal
-  processor:
-    service_graphs:
-      wait: 10s
-    span_metrics:
-      dimensions:
-        - service.name
-        - operation
-=======
-      path: /tmp/tempo/blocks
->>>>>>> 59de4000
+      path: /tmp/tempo/blocks